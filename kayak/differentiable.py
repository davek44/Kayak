--- conflicted
+++ resolved
@@ -98,11 +98,7 @@
                 grad = 0
             else:
                 grad = None
-<<<<<<< HEAD
                 for child, parent_index in self._children:
-=======
-                for child, parent_index in self._children:                    
->>>>>>> 5ac96521
                     if grad is None:
                         grad = child._d_out_d_parent(out, parent_index)
                     else:
