--- conflicted
+++ resolved
@@ -23,18 +23,6 @@
         self._enhancement = (1.0 + EPSILON)/(1.0 - self.drop_prob+EPSILON)
         self.draw_new_mask()
 
-<<<<<<< HEAD
-    def _compute_grad(self, other, d_out_d_self):
-        if other == self.X:
-            return self._local_grad(d_out_d_self)
-        elif self.X.depends(other):
-            return self.X.grad(other, self._local_grad(d_out_d_self))
-        else:
-            return np.zeros(self.X.shape())
-
-    def _compute_shape(self, rng=None, inputs=None):
-        return self.X.shape(rng, inputs)
-=======
     def draw_new_mask(self):
         self._mask = self._enhancement * (self._rng.rand(*self.X.shape)
                                           > self.drop_prob)
@@ -49,4 +37,3 @@
 
     def _local_grad(self, parent, d_out_d_self):
         return d_out_d_self * self._mask
->>>>>>> b26718f9
